--- conflicted
+++ resolved
@@ -8,11 +8,8 @@
 
 ![screenshot](http://yannickloriot.com/resources/qrcodereader.swift-screenshot.jpg)
 
-<<<<<<< HEAD
-=======
 *Note: the v6.x supports the Swift 2.2.*
 
->>>>>>> 10e87f15
 ## Usage
 
 -  Add delegate `QRCodeReaderViewControllerDelegate`
@@ -22,11 +19,7 @@
 ```swift
 // Good practice: create the reader lazily to avoid cpu overload during the
 // initialization and each time we need to scan a QRCode
-<<<<<<< HEAD
-lazy var readerVC = QRCodeReaderViewController(builder: QRCodeViewControllerBuilder {
-=======
 lazy var readerVC = QRCodeReaderViewController(builder: QRCodeReaderViewControllerBuilder {
->>>>>>> 10e87f15
   $0.reader = QRCodeReader(metadataObjectTypes: [AVMetadataObjectTypeQRCode])
 })
 
@@ -47,21 +40,12 @@
 
 // MARK: - QRCodeReaderViewController Delegate Methods
 
-<<<<<<< HEAD
-func reader(reader: QRCodeReaderViewController, didScanResult result: QRCodeReaderResult) {
-   self.dismissViewControllerAnimated(true, completion: nil)
-}
-
-func readerDidCancel(reader: QRCodeReaderViewController) {
-   self.dismissViewControllerAnimated(true, completion: nil)
-=======
 func reader(_ reader: QRCodeReader, didScanResult result: QRCodeReaderResult) {
   dismiss(animated: true, completion: nil)
 }
 
 func readerDidCancel(_ reader: QRCodeReader) {
   dismiss(animated: true, completion: nil)
->>>>>>> 10e87f15
 }
 ```
 
@@ -88,14 +72,10 @@
 source 'https://github.com/CocoaPods/Specs.git'
 platform :ios, '8.0'
 use_frameworks!
-<<<<<<< HEAD
 
 target 'TargetName' do
-    pod 'QRCodeReader.swift', '~> 6.2.0'
+    pod 'QRCodeReader.swift', '~> 7.0.0'
 end
-=======
-pod 'QRCodeReader.swift', '~> 7.0.0'
->>>>>>> 10e87f15
 ```
 
 Install into your project:
@@ -126,11 +106,7 @@
 To integrate `QRCodeReader` into your Xcode project using Carthage, specify it in your `Cartfile` file:
 
 ```ogdl
-<<<<<<< HEAD
-github "yannickl/QRCodeReader.swift" >= 6.2.0
-=======
 github "yannickl/QRCodeReader.swift" >= 7.0.0
->>>>>>> 10e87f15
 ```
 
 #### Swift Package Manager
